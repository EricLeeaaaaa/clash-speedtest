proxy-providers: {}
<<<<<<< HEAD
proxies: []
=======
proxies:
    - cipher: aes-128-gcm
      name: "SSA-\U0001F1FA\U0001F1F8US-212.102.47.130-0396"
      password: shadowsocks
      port: 443
      server: 212.102.47.130
      type: ss
    - cipher: aes-128-gcm
      name: "SSA-\U0001F1FA\U0001F1F8US-212.102.47.131-0393"
      password: shadowsocks
      port: 443
      server: 212.102.47.131
      type: ss
    - cipher: aes-128-cfb
      name: "SSA-\U0001F1FA\U0001F1F8US-184.170.241.194-0391"
      password: shadowsocks
      port: 443
      server: 184.170.241.194
      type: ss
    - cipher: aes-256-cfb
      name: "SSA-\U0001F1FA\U0001F1F8US-34.221.162.56-0397"
      password: amazonskr05
      port: 443
      server: 34.221.162.56
      type: ss
    - cipher: aes-256-cfb
      name: "SSA-\U0001F1FA\U0001F1F8US-52.43.67.42-0745"
      password: amazonskr05
      port: 443
      server: 52.43.67.42
      type: ss
    - cipher: aes-256-cfb
      name: "freeSub-❓_\U0001F1FA\U0001F1F8_\U0001F4BC_github.com/Ruk1ng001_3934633538396639"
      obfs: plain
      password: amazonskr05
      port: 443
      protocol: origin
      server: 52.33.189.33
      type: ssr
    - cipher: aes-256-cfb
      name: "SSA-\U0001F1FA\U0001F1F8US-52.12.67.119-0945"
      password: amazonskr05
      port: 443
      server: 52.12.67.119
      type: ss
    - cipher: aes-256-cfb
      name: "freeSub-\U0001F7E1_\U0001F1FA\U0001F1F8_\U0001F4BC_github.com/Ruk1ng001_3333633334623636"
      password: amazonskr05
      port: 443
      server: 54.200.220.184
      type: ss
      udp: true
    - alterId: 0
      cipher: aes-128-gcm
      name: fly-US11 55.5MB/s
      password: shadowsocks
      port: 443
      server: 156.146.38.168
      skip-cert-verify: true
      tls: true
      type: ss
    - cipher: aes-256-cfb
      name: "SSA-\U0001F1FA\U0001F1F8US-34.208.196.91-2865"
      password: amazonskr05
      port: 443
      server: 34.208.196.91
      type: ss
    - cipher: aes-128-gcm
      name: "SSA-\U0001F1FA\U0001F1F8US-156.146.38.168-0395"
      password: shadowsocks
      port: 443
      server: 156.146.38.168
      type: ss
    - cipher: aes-256-cfb
      name: "freeSub-\U0001F7E1_\U0001F1FA\U0001F1F8_\U0001F4BC_github.com/Ruk1ng001_64633836363836"
      password: amazonskr05
      port: 443
      server: 35.94.117.219
      type: ss
    - cipher: aes-128-gcm
      name: "SSA-\U0001F1FA\U0001F1F8US-156.146.38.169-0394"
      password: shadowsocks
      port: 443
      server: 156.146.38.169
      type: ss
    - cipher: aes-256-cfb
      name: "SSA-\U0001F1FA\U0001F1F8US-18.236.180.126-0408"
      password: amazonskr05
      port: 443
      server: 18.236.180.126
      type: ss
    - cipher: aes-256-cfb
      name: "freeSub-\U0001F7E1_\U0001F1FA\U0001F1F8_\U0001F4BC_github.com/Ruk1ng001_3336666434303663"
      password: amazonskr05
      port: 443
      server: 54.214.136.183
      type: ss
      udp: true
    - cipher: aes-256-cfb
      name: "freeSub-❓_\U0001F1FA\U0001F1F8_\U0001F4BC_github.com/Ruk1ng001_62356637363939"
      password: amazonskr05
      port: 443
      server: 52.33.189.33
      type: ss
      udp: true
    - cipher: aes-256-cfb
      name: "freeSub-❓_\U0001F1FA\U0001F1F8_\U0001F4BC_github.com/Ruk1ng001_3437383932383231"
      password: amazonskr05
      port: 443
      server: 18.236.89.178
      type: ss
      udp: true
    - cipher: aes-256-cfb
      name: "freeSub-\U0001F7E1_\U0001F1FA\U0001F1F8_\U0001F4BC_github.com/Ruk1ng001_63326430666131"
      password: amazonskr05
      port: 443
      server: 54.189.131.201
      type: ss
      udp: true
    - cipher: aes-256-cfb
      name: "freeSub-❓_\U0001F1FA\U0001F1F8_\U0001F4BC_github.com/Ruk1ng001_3963626433306565"
      password: amazonskr05
      port: 443
      server: 52.12.67.119
      type: ss
      udp: true
    - cipher: aes-256-cfb
      name: NMW-0|-https://t.me/MrXbin-3
      password: amazonskr05
      port: 443
      server: 34.208.196.91
      type: ss
    - cipher: aes-256-cfb
      name: "freeSub-\U0001F7E1_\U0001F1FA\U0001F1F8_\U0001F4BC_github.com/Ruk1ng001_3133643562613735"
      password: amazonskr05
      port: 443
      server: 34.215.84.62
      type: ss
      udp: true
    - cipher: aes-256-cfb
      name: "freeSub-\U0001F7E1_\U0001F1FA\U0001F1F8_\U0001F4BC_github.com/Ruk1ng001_6263396439613332"
      password: amazonskr05
      port: 443
      server: 34.222.145.191
      type: ss
      udp: true
    - cipher: aes-256-cfb
      name: "SSA-\U0001F1FA\U0001F1F8US-18.236.89.178-0527"
      password: amazonskr05
      port: 443
      server: 18.236.89.178
      type: ss
    - cipher: aes-256-cfb
      name: "freeSub-\U0001F7E1_\U0001F1FA\U0001F1F8_\U0001F4BC_github.com/Ruk1ng001_3331633061373839"
      password: amazonskr05
      port: 443
      server: 34.220.195.209
      type: ss
      udp: true
    - cipher: aes-256-cfb
      name: passcro-US_speednode_0127
      password: amazonskr05
      port: 443
      server: 34.208.196.91
      type: ss
    - alterId: 0
      cipher: auto
      name: chromego-None_None_vmess_13
      network: ws
      port: 8443
      server: 104.21.238.202
      servername: http1.9290254.xyz
      tls: true
      type: vmess
      udp: true
      uuid: 9201ffaa-6ca3-4f57-8b1f-266a2f390e43
      ws-opts:
        early-data-header-name: Sec-WebSocket-Protocol
        headers:
            Host: http1.9290254.xyz
        path: github.com/Alvin9999
        v2ray-http-upgrade: true
        v2ray-http-upgrade-fast-open: true
    - alterId: 0
      cipher: auto
      name: NMW-5|d*********g.com_3
      network: ws
      port: 8443
      server: 104.21.238.203
      servername: http1.9290254.xyz
      tls: true
      type: vmess
      udp: true
      uuid: 9201ffaa-6ca3-4f57-8b1f-266a2f390e43
      ws-opts:
        early-data-header-name: Sec-WebSocket-Protocol
        headers:
            Host: http1.9290254.xyz
        path: github.com/Alvin9999
        v2ray-http-upgrade: true
        v2ray-http-upgrade-fast-open: true
    - alterId: 0
      cipher: aes-128-gcm
      name: fly-US3 20.7MB/s
      password: shadowsocks
      port: 443
      server: 37.19.198.236
      skip-cert-verify: true
      tls: true
      type: ss
    - cipher: aes-128-gcm
      name: "SSA-\U0001F1FA\U0001F1F8US-37.19.198.160-0405"
      password: shadowsocks
      port: 443
      server: 37.19.198.160
      type: ss
    - alterId: 0
      cipher: auto
      name: chromego-None_None_vmess_12
      network: ws
      port: 8443
      server: 104.21.238.201
      servername: http1.9290254.xyz
      tls: true
      type: vmess
      udp: true
      uuid: 9201ffaa-6ca3-4f57-8b1f-266a2f390e43
      ws-opts:
        early-data-header-name: Sec-WebSocket-Protocol
        headers:
            Host: http1.9290254.xyz
        path: github.com/Alvin9999
        v2ray-http-upgrade: true
        v2ray-http-upgrade-fast-open: true
    - alterId: 0
      cipher: auto
      name: NMW-5|d*********g.com_0
      network: ws
      port: 8443
      server: 104.21.238.200
      servername: http1.9290254.xyz
      tls: true
      type: vmess
      udp: true
      uuid: 9201ffaa-6ca3-4f57-8b1f-266a2f390e43
      ws-opts:
        early-data-header-name: Sec-WebSocket-Protocol
        headers:
            Host: http1.9290254.xyz
        path: github.com/Alvin9999
        v2ray-http-upgrade: true
        v2ray-http-upgrade-fast-open: true
    - alterId: 0
      cipher: auto
      name: chromego-None_None_vmess_14
      network: ws
      port: 8443
      server: 104.21.238.203
      servername: http1.9290254.xyz
      tls: true
      type: vmess
      udp: true
      uuid: 9201ffaa-6ca3-4f57-8b1f-266a2f390e43
      ws-opts:
        early-data-header-name: Sec-WebSocket-Protocol
        headers:
            Host: http1.9290254.xyz
        path: github.com/Alvin9999
        v2ray-http-upgrade: true
        v2ray-http-upgrade-fast-open: true
    - alterId: 0
      cipher: auto
      name: chromego-None_None_vmess_11
      network: ws
      port: 8443
      server: 104.21.238.200
      servername: http1.9290254.xyz
      tls: true
      type: vmess
      udp: true
      uuid: 9201ffaa-6ca3-4f57-8b1f-266a2f390e43
      ws-opts:
        early-data-header-name: Sec-WebSocket-Protocol
        headers:
            Host: http1.9290254.xyz
        path: github.com/Alvin9999
        v2ray-http-upgrade: true
        v2ray-http-upgrade-fast-open: true
    - alterId: 0
      cipher: auto
      name: NMW-5|d*********g.com_1
      network: ws
      port: 8443
      server: 104.21.238.201
      servername: http1.9290254.xyz
      tls: true
      type: vmess
      udp: true
      uuid: 9201ffaa-6ca3-4f57-8b1f-266a2f390e43
      ws-opts:
        early-data-header-name: Sec-WebSocket-Protocol
        headers:
            Host: http1.9290254.xyz
        path: github.com/Alvin9999
        v2ray-http-upgrade: true
        v2ray-http-upgrade-fast-open: true
    - alterId: 0
      cipher: auto
      name: NMW-5|d*********g.com_2
      network: ws
      port: 8443
      server: 104.21.238.202
      servername: http1.9290254.xyz
      tls: true
      type: vmess
      udp: true
      uuid: 9201ffaa-6ca3-4f57-8b1f-266a2f390e43
      ws-opts:
        early-data-header-name: Sec-WebSocket-Protocol
        headers:
            Host: http1.9290254.xyz
        path: github.com/Alvin9999
        v2ray-http-upgrade: true
        v2ray-http-upgrade-fast-open: true
    - alterId: 0
      cipher: auto
      name: "SSA-\U0001F1E9\U0001F1EADE-172.236.192.193-8024"
      network: ws
      port: 443
      server: denc36.xtooltech.cfd
      skip-cert-verify: false
      tls: true
      type: vmess
      uuid: b321fd5d-e6ec-4293-a644-164e3885f52e
      ws-opts:
        headers:
            Host: adenc36v.xtooltech.cfd
        path: /linkws
    - alterId: 0
      cipher: chacha20-ietf-poly1305
      name: "fly-\U0001F1E8\U0001F1E6CA加拿大"
      password: f8f7aCzcPKbsF8p3
      port: 990
      server: 64.74.163.130
      skip-cert-verify: true
      tls: true
      type: ss
    - cipher: chacha20-ietf-poly1305
      name: freeSub-github.com/Ruk1ng001_6538386264376436
      password: f8f7aCzcPKbsF8p3
      port: 990
      server: 64.74.163.130
      type: ss
    - cipher: aes-128-gcm
      name: "SSA-\U0001F1FA\U0001F1F8US-37.19.198.243-0404"
      password: shadowsocks
      port: 443
      server: 37.19.198.243
      type: ss
    - alterId: 0
      cipher: auto
      name: "SSA-\U0001F3C1RELAY-173.245.58.37-8267"
      network: ws
      port: 443
      server: 173.245.58.37
      servername: 7wih-darkness-f0af.jivegoh116.workers.dev
      skip-cert-verify: false
      tls: true
      type: vmess
      uuid: 1052f24e-7b09-45eb-b0c5-d858eb124192
      ws-opts:
        headers:
            Host: 7wih-darkness-f0af.jivegoh116.workers.dev
        path: /glweidf.cfd/linkws
    - cipher: aes-128-gcm
      name: "SSA-\U0001F1EF\U0001F1F5JP-149.22.87.240-0406"
      password: shadowsocks
      port: 443
      server: 149.22.87.240
      type: ss
    - cipher: aes-256-cfb
      name: "freeSub-❓_\U0001F1EF\U0001F1F5_\U0001F4BC_github.com/Ruk1ng001_6232623662336564"
      password: amazonskr05
      port: 443
      server: 13.231.232.11
      type: ss
      udp: true
    - cipher: chacha20-ietf-poly1305
      name: "SSA-\U0001F1FA\U0001F1F8US-205.134.180.147-0413"
      password: 9Bvkw5aupNy8
      port: 443
      server: 205.134.180.147
      type: ss
    - cipher: aes-256-cfb
      name: "freeSub-\U0001F7E1_\U0001F1EF\U0001F1F5_\U0001F4BC_github.com/Ruk1ng001_31303936383134"
      password: amazonskr05
      port: 443
      server: 3.112.215.69
      type: ss
      udp: true
    - cipher: aes-256-cfb
      name: "freeSub-❓_\U0001F1EF\U0001F1F5_\U0001F4BC_github.com/Ruk1ng001_3434663663393236"
      password: amazonskr05
      port: 443
      server: 43.206.238.246
      type: ss
      udp: true
    - alterId: 0
      name: fly-US22 42.6MB/s
      network: tcp
      password: xjN4xcuPGg
      port: 45601
      server: 155.248.205.39
      skip-cert-verify: true
      sni: f.522226.xyz
      tls: true
      type: trojan
      udp: true
    - cipher: aes-256-cfb
      name: "freeSub-❓_\U0001F1F0\U0001F1F7_\U0001F4BC_github.com/Ruk1ng001_3834346462633733"
      password: amazonskr05
      port: 443
      server: 43.203.249.198
      type: ss
    - cipher: aes-128-gcm
      name: "SSA-\U0001F1EC\U0001F1E7GB-212.102.53.81-0420"
      password: shadowsocks
      port: 443
      server: 212.102.53.81
      type: ss
    - cipher: aes-256-gcm
      name: "SSA-\U0001F1FA\U0001F1F8US-38.75.136.49-0410"
      password: faBAoD54k87UJG7
      port: 2375
      server: 38.75.136.49
      type: ss
    - cipher: aes-128-gcm
      name: "SSA-\U0001F1EC\U0001F1E7GB-212.102.53.197-0428"
      password: shadowsocks
      port: 443
      server: 212.102.53.197
      type: ss
    - cipher: aes-128-gcm
      name: "SSA-\U0001F1EC\U0001F1E7GB-212.102.53.195-0427"
      password: shadowsocks
      port: 443
      server: 212.102.53.195
      type: ss
    - cipher: aes-128-gcm
      name: "SSA-\U0001F1EC\U0001F1E7GB-212.102.53.198-0417"
      password: shadowsocks
      port: 443
      server: 212.102.53.198
      type: ss
    - cipher: aes-256-cfb
      name: "freeSub-\U0001F7E1_\U0001F1EF\U0001F1F5_\U0001F4BC_github.com/Ruk1ng001_3137636365653332"
      password: amazonskr05
      port: 443
      server: 54.248.142.136
      type: ss
      udp: true
    - cipher: aes-128-gcm
      name: "SSA-\U0001F1EC\U0001F1E7GB-212.102.53.78-0423"
      password: shadowsocks
      port: 443
      server: 212.102.53.78
      type: ss
    - cipher: aes-128-gcm
      name: "SSA-\U0001F1EC\U0001F1E7GB-212.102.53.196-0425"
      password: shadowsocks
      port: 443
      server: 212.102.53.196
      type: ss
    - cipher: aes-128-gcm
      name: "SSA-\U0001F1EC\U0001F1E7GB-212.102.53.193-0430"
      password: shadowsocks
      port: 443
      server: 212.102.53.193
      type: ss
    - cipher: aes-128-gcm
      name: "SSA-\U0001F1EC\U0001F1E7GB-212.102.53.194-0207"
      password: shadowsocks
      port: 443
      server: 212.102.53.194
      type: ss
    - cipher: aes-256-cfb
      name: "freeSub-❓_\U0001F1EF\U0001F1F5_\U0001F4BC_github.com/Ruk1ng001_3230303832653337"
      password: amazonskr05
      port: 443
      server: 57.180.42.246
      type: ss
      udp: true
    - cipher: aes-256-cfb
      name: "freeSub-❓_\U0001F1FA\U0001F1F8_\U0001F4BC_github.com/Ruk1ng001_3639383134386336"
      password: amazonskr05
      port: 443
      server: 35.88.126.102
      type: ss
      udp: true
    - alterId: 0
      cipher: aes-256-gcm
      name: fly-US4 29.9MB/s
      password: faBAoD54k87UJG7
      port: 2375
      server: 38.75.136.49
      skip-cert-verify: true
      tls: true
      type: ss
    - cipher: chacha20-ietf-poly1305
      name: "SSA-\U0001F1FA\U0001F1F8US-205.134.180.139-0429"
      password: lWaGPVFjmnag
      port: 443
      server: 205.134.180.139
      type: ss
    - cipher: aes-128-gcm
      name: "SSA-\U0001F1EC\U0001F1E7GB-212.102.53.80-0426"
      password: shadowsocks
      port: 443
      server: 212.102.53.80
      type: ss
    - cipher: chacha20-ietf-poly1305
      name: "SSA-\U0001F1EC\U0001F1E7GB-13.43.244.157-0433"
      password: W74XFALLLuw6m5IA
      port: 443
      server: series-a1.samanehha.co
      type: ss
    - cipher: aes-256-cfb
      name: "freeSub-\U0001F7E1_\U0001F1F0\U0001F1F7_\U0001F4BC_github.com/Ruk1ng001_6162653839623638"
      password: amazonskr05
      port: 443
      server: 13.124.203.141
      type: ss
      udp: true
    - cipher: chacha20-ietf-poly1305
      name: "SSA-\U0001F1FA\U0001F1F8US-205.134.180.151-0465"
      password: 5cp9Z3iWnJZ2
      port: 443
      server: 205.134.180.151
      type: ss
    - cipher: aes-128-cfb
      name: "SSA-\U0001F1F3\U0001F1F1NL-109.201.152.181-0454"
      password: shadowsocks
      port: 443
      server: 109.201.152.181
      type: ss
    - cipher: aes-128-gcm
      name: passcro-NL_speednode_0087
      password: shadowsocks
      port: 443
      server: 149.34.244.82
      type: ss
    - cipher: aes-128-gcm
      name: "SSA-\U0001F1F3\U0001F1F1NL-149.34.244.82-0944"
      password: shadowsocks
      port: 443
      server: 149.34.244.82
      type: ss
    - cipher: chacha20-ietf-poly1305
      name: "SSA-\U0001F1F1\U0001F1F9LT-45.87.175.192-0332"
      password: 4a2rfixophdjffa8KVA4Aa
      port: 8080
      server: beesyar.org
      type: ss
    - cipher: chacha20-ietf-poly1305
      name: "SSA-\U0001F1F1\U0001F1F9LT-45.87.175.154-0325"
      password: 4a2rfixophdjffa8KVA4Aa
      port: 8080
      server: 45.87.175.154
      type: ss
    - cipher: aes-256-cfb
      name: "SSA-\U0001F1EF\U0001F1F5JP-3.112.222.179-0411"
      obfs: tls1.2_ticket_auth
      obfs-param: ""
      password: eAokbaDN6
      port: 8081
      protocol: origin
      protocol-param: ""
      server: jp-am48-6.eqnode.net
      type: ssr
    - alterId: 0
      cipher: auto
      name: "SSA-\U0001F3C1RELAY-104.19.48.236-0317"
      network: ws
      port: 80
      server: 104.19.48.236
      skip-cert-verify: false
      tls: false
      type: vmess
      uuid: e6543319-0574-42ac-b778-1c4325d626f5
      ws-opts:
        headers:
            Host: chunchuan.kejixiaoqi666.store
        path: /
    - alterId: 0
      cipher: auto
      name: "SSA-\U0001F3C1RELAY-162.159.136.98-1029"
      network: ws
      port: 80
      server: 162.159.136.98
      skip-cert-verify: false
      tls: false
      type: vmess
      uuid: 5820093a-bb7d-4e15-8575-1a529f2d8282
      ws-opts:
        headers:
            Host: rn2.hostmjj.com
        path: /
    - cipher: aes-256-cfb
      name: "SSA-\U0001F1EB\U0001F1F7FR-51.15.27.48-0459"
      password: f8f7aCzcPKbsF8p3
      port: 989
      server: 51.15.27.48
      type: ss
    - cipher: aes-128-gcm
      name: "SSA-\U0001F1E8\U0001F1EDCH-156.146.62.164-0440"
      password: shadowsocks
      port: 443
      server: 156.146.62.164
      type: ss
    - alterId: 0
      cipher: chacha20-ietf-poly1305
      name: fly-未知86 84.2KB/s
      password: p0XqZ4Oiw2xZjPmVxzyg6PgL8vSajJ43Bb1ukJNnUT0kAkFOrqvWPxNl2xLSE0mw
      port: 42658
      server: 5.182.38.211
      skip-cert-verify: true
      tls: true
      type: ss
    - cipher: aes-256-cfb
      name: "SSA-\U0001F1F8\U0001F1EASE-121.127.46.147-0522"
      password: f8f7aCzcPKbsF8p3
      port: 989
      server: 121.127.46.147
      type: ss
    - client-fingerprint: firefox
      flow: xtls-rprx-vision
      name: freeSub-github.com/Ruk1ng001_6139323962633466
      network: tcp
      port: 443
      server: 3bd9.55dca.e048.f62-fef1f.yfjcs.com
      servername: yfhk1.xn--4gq62f52gppi29k.com
      tls: true
      type: vless
      uuid: e5dd8411-09b2-43f0-90a8-d45f2de9f3a0
    - alterId: 0
      cipher: auto
      name: "SSA-\U0001F3C1RELAY-104.16.155.10-0316"
      network: ws
      port: 80
      server: 104.16.155.10
      skip-cert-verify: false
      tls: false
      type: vmess
      uuid: e6543319-0574-42ac-b778-1c4325d626f5
      ws-opts:
        headers:
            Host: chunchuan.kejixiaoqi666.store
        path: /
    - cipher: chacha20-ietf-poly1305
      name: "SSA-\U0001F1EC\U0001F1E7GB-109.120.186.9-0451"
      password: s#W0tqg%@N
      port: 23022
      server: 109.120.186.9
      type: ss
    - cipher: aes-256-cfb
      name: "SSA-\U0001F1EB\U0001F1F7FR-195.154.169.198-0464"
      password: f8f7aCzcPKbsF8p3
      port: 989
      server: 195.154.169.198
      type: ss
    - alterId: 0
      cipher: chacha20-ietf-poly1305
      name: fly-未知88
      password: f8f7aCzcPKbsF8p3
      port: 990
      server: 103.167.234.98
      skip-cert-verify: true
      tls: true
      type: ss
    - alterId: 0
      cipher: auto
      name: "SSA-\U0001F3C1RELAY-162.159.136.106-1035"
      network: ws
      port: 80
      server: 162.159.136.106
      skip-cert-verify: false
      tls: false
      type: vmess
      uuid: 5820093a-bb7d-4e15-8575-1a529f2d8282
      ws-opts:
        headers:
            Host: rn2.hostmjj.com
        path: /
    - cipher: aes-256-cfb
      name: "SSA-\U0001F1F5\U0001F1F1PL-217.30.10.70-9316"
      password: KBGjZYcy4SyRShmA
      port: 9044
      server: 217.30.10.70
      type: ss
    - cipher: aes-128-gcm
      name: "SSA-\U0001F1EC\U0001F1E7GB-141.98.101.178-0438"
      password: shadowsocks
      port: 443
      server: 141.98.101.178
      type: ss
    - cipher: chacha20-ietf-poly1305
      name: "SSA-\U0001F1F3\U0001F1F1NL-176.124.199.255-0478"
      password: Zgg@X0m515
      port: 30252
      server: 176.124.199.255
      type: ss
    - cipher: aes-256-cfb
      name: "SSA-\U0001F1F8\U0001F1ECSG-18.143.178.37-0449"
      password: amazonskr05
      port: 443
      server: 18.143.178.37
      type: ss
>>>>>>> e41b8a6c
<|MERGE_RESOLUTION|>--- conflicted
+++ resolved
@@ -1,7 +1,4 @@
 proxy-providers: {}
-<<<<<<< HEAD
-proxies: []
-=======
 proxies:
     - cipher: aes-128-gcm
       name: "SSA-\U0001F1FA\U0001F1F8US-212.102.47.130-0396"
@@ -718,5 +715,4 @@
       password: amazonskr05
       port: 443
       server: 18.143.178.37
-      type: ss
->>>>>>> e41b8a6c
+      type: ss